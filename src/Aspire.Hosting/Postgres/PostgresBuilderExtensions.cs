// Licensed to the .NET Foundation under one or more agreements.
// The .NET Foundation licenses this file to you under the MIT license.

using System.Net.Sockets;
using Aspire.Hosting.ApplicationModel;
using Aspire.Hosting.Postgres;
using Aspire.Hosting.Publishing;

namespace Aspire.Hosting;

/// <summary>
/// Provides extension methods for adding PostgreSQL resources to an <see cref="IDistributedApplicationBuilder"/>.
/// </summary>
public static class PostgresBuilderExtensions
{
    private const string PasswordEnvVarName = "POSTGRES_PASSWORD";

    /// <summary>
    /// Adds a PostgreSQL container to the application model. The default image is "postgres" and the tag is "latest".
    /// </summary>
    /// <param name="builder">The <see cref="IDistributedApplicationBuilder"/>.</param>
    /// <param name="name">The name of the resource. This name will be used as the connection string name when referenced in a dependency.</param>
    /// <param name="port">The host port for PostgreSQL.</param>
    /// <param name="password">The password for the PostgreSQL container. Defaults to a random password.</param>
    /// <returns>A reference to the <see cref="IResourceBuilder{PostgresContainerResource}"/>.</returns>
    public static IResourceBuilder<PostgresContainerResource> AddPostgresContainer(this IDistributedApplicationBuilder builder, string name, int? port = null, string? password = null)
    {
        password = password ?? Guid.NewGuid().ToString("N");
        var postgresContainer = new PostgresContainerResource(name, password);
        return builder.AddResource(postgresContainer)
                      .WithManifestPublishingCallback(context => WritePostgresContainerResourceToManifest(context, postgresContainer))
                      .WithAnnotation(new ServiceBindingAnnotation(ProtocolType.Tcp, port: port, containerPort: 5432)) // Internal port is always 5432.
                      .WithAnnotation(new ContainerImageAnnotation { Image = "postgres", Tag = "latest" })
                      .WithEnvironment("POSTGRES_HOST_AUTH_METHOD", "scram-sha-256")
                      .WithEnvironment("POSTGRES_INITDB_ARGS", "--auth-host=scram-sha-256 --auth-local=scram-sha-256")
                      .WithEnvironment(context =>
                      {
                          if (context.PublisherName == "manifest")
                          {
                              context.EnvironmentVariables.Add(PasswordEnvVarName, $"{{{postgresContainer.Name}.inputs.password}}");
                          }
                          else
                          {
                              context.EnvironmentVariables.Add(PasswordEnvVarName, postgresContainer.Password);
                          }
                      });
    }

    /// <summary>
    /// Adds a PostgreSQL resource to the application model. A container is used for local development.
    /// </summary>
    /// <param name="builder">The <see cref="IDistributedApplicationBuilder"/>.</param>
    /// <param name="name">The name of the resource. This name will be used as the connection string name when referenced in a dependency.</param>
    /// <returns>A reference to the <see cref="IResourceBuilder{PostgresContainerResource}"/>.</returns>
    public static IResourceBuilder<PostgresServerResource> AddPostgres(this IDistributedApplicationBuilder builder, string name)
    {
        var password = Guid.NewGuid().ToString("N");
        var postgresServer = new PostgresServerResource(name, password);
        return builder.AddResource(postgresServer)
                      .WithManifestPublishingCallback(WritePostgresContainerToManifest)
                      .WithAnnotation(new ServiceBindingAnnotation(ProtocolType.Tcp, containerPort: 5432)) // Internal port is always 5432.
                      .WithAnnotation(new ContainerImageAnnotation { Image = "postgres", Tag = "latest" })
                      .WithEnvironment("POSTGRES_HOST_AUTH_METHOD", "scram-sha-256")
                      .WithEnvironment("POSTGRES_INITDB_ARGS", "--auth-host=scram-sha-256 --auth-local=scram-sha-256")
                      .WithEnvironment(PasswordEnvVarName, () => postgresServer.Password);
    }

    /// <summary>
    /// Adds a PostgreSQL database to the application model.
    /// </summary>
    /// <param name="builder">The PostgreSQL server resource builder.</param>
    /// <param name="name">The name of the resource. This name will be used as the connection string name when referenced in a dependency.</param>
    /// <returns>A reference to the <see cref="IResourceBuilder{PostgresDatabaseResource}"/>.</returns>
    public static IResourceBuilder<PostgresDatabaseResource> AddDatabase(this IResourceBuilder<IPostgresParentResource> builder, string name)
    {
        var postgresDatabase = new PostgresDatabaseResource(name, builder.Resource);
        return builder.ApplicationBuilder.AddResource(postgresDatabase)
                                         .WithManifestPublishingCallback(context => WritePostgresDatabaseToManifest(context, postgresDatabase));
    }

<<<<<<< HEAD
    /// <summary>
    /// Adds a pgAdmin 4 administration and development platform for PostgreSQL to the application model.
    /// </summary>
    /// <param name="builder">The PostgreSQL server resource builder.</param>
    /// <param name="hostPort">The host port for the application ui.</param>
    /// <param name="containerName">The name of the container (Optional).</param>
    /// <returns>A reference to the <see cref="IResourceBuilder{PostgresContainerResource}"/>.</returns>
    public static IResourceBuilder<PostgresContainerResource> WithPgAdmin(this IResourceBuilder<PostgresContainerResource> builder, int? hostPort, string? containerName = null)
    {
        if (builder.ApplicationBuilder.Resources.OfType<PgAdminContainerResource>().Any())
        {
            return builder;
        }

        ArgumentNullException.ThrowIfNull(hostPort);

        containerName ??= $"{builder.Resource.Name}-pgadmin";

        var pgAdminContainer = new PgAdminContainerResource(containerName);
        builder.ApplicationBuilder.AddResource(pgAdminContainer)
                                  .WithAnnotation(new ContainerImageAnnotation { Image = "dpage/pgadmin4", Tag = "latest" })
                                  .WithServiceBinding(containerPort: 80, hostPort: hostPort, scheme: "http", name: containerName)
                                  .WithEnvironment(SetPgAdminEnviromentVariables)
                                  .WithVolumeMount(WritePgAdminTmpServersJson(builder), "/pgadmin4/servers.json")
                                  .ExcludeFromManifest();

        return builder;
    }

    private static void SetPgAdminEnviromentVariables(EnvironmentCallbackContext context)
    {
        // Disables pgAdmin authentication.
        context.EnvironmentVariables.Add("PGADMIN_CONFIG_MASTER_PASSWORD_REQUIRED", "False");
        context.EnvironmentVariables.Add("PGADMIN_CONFIG_SERVER_MODE", "False");

        // You need to define the PGADMIN_DEFAULT_EMAIL and PGADMIN_DEFAULT_PASSWORD or PGADMIN_DEFAULT_PASSWORD_FILE environment variables.
        context.EnvironmentVariables.Add("PGADMIN_DEFAULT_EMAIL", "admin@domain.com");
        context.EnvironmentVariables.Add("PGADMIN_DEFAULT_PASSWORD", "admin");
    }

    private static string WritePgAdminTmpServersJson(IResourceBuilder<PostgresContainerResource> builder)
    {
        var serversFile = Path.GetTempFileName();

        // At this point the container is not running yet, so we need to get the port from the service bindings.
        // If the port is not user defined we will ignore it.
        if (builder.Resource.TryGetServiceBindings(out var serviceBindings))
        {
            if (serviceBindings.First().Port is not null)
            {
                var json = $@"
                {{
                    ""Servers"": {{
                        ""1"": {{
                            ""Name"": ""{builder.Resource.Name}"",
                            ""Group"": ""Aspire servers"",
                            ""Host"": ""host.docker.internal"",
                            ""Port"": {serviceBindings.First().Port},
                            ""Username"": ""postgres"",
                            ""SSLMode"": ""prefer"",
                            ""MaintenanceDB"": ""postgres""
                        }}
                    }}
                }}
                ";

                File.WriteAllText(serversFile, json);
            }
        }

        return serversFile;
    }

    private static void WritePostgresConnectionToManifest(ManifestPublishingContext context, PostgresConnectionResource postgresConnection)
    {
        context.Writer.WriteString("type", "postgres.connection.v0");
        context.Writer.WriteString("connectionString", postgresConnection.GetConnectionString());
    }

=======
>>>>>>> 2b695181
    private static void WritePostgresContainerToManifest(ManifestPublishingContext context)
    {
        context.Writer.WriteString("type", "postgres.server.v0");
    }

    private static void WritePostgresDatabaseToManifest(ManifestPublishingContext context, PostgresDatabaseResource postgresDatabase)
    {
        context.Writer.WriteString("type", "postgres.database.v0");
        context.Writer.WriteString("parent", postgresDatabase.Parent.Name);
    }

    private static void WritePostgresContainerResourceToManifest(ManifestPublishingContext context, PostgresContainerResource resource)
    {
        context.WriteContainer(resource);
        context.Writer.WriteString(                     // "connectionString": "...",
            "connectionString",
            $"Host={{{resource.Name}.bindings.tcp.host}};Port={{{resource.Name}.bindings.tcp.port}};Username=postgres;Password={{{resource.Name}.inputs.password}};");
        context.Writer.WriteStartObject("inputs");      // "inputs": {
        context.Writer.WriteStartObject("password");    //   "password": {
        context.Writer.WriteString("type", "string");   //     "type": "string",
        context.Writer.WriteBoolean("secret", true);    //     "secret": true,
        context.Writer.WriteStartObject("default");     //     "default": {
        context.Writer.WriteStartObject("generate");    //       "generate": {
        context.Writer.WriteNumber("minLength", 10);    //         "minLength": 10,
        context.Writer.WriteEndObject();                //       }
        context.Writer.WriteEndObject();                //     }
        context.Writer.WriteEndObject();                //   }
        context.Writer.WriteEndObject();                // }
    }
}<|MERGE_RESOLUTION|>--- conflicted
+++ resolved
@@ -78,7 +78,6 @@
                                          .WithManifestPublishingCallback(context => WritePostgresDatabaseToManifest(context, postgresDatabase));
     }
 
-<<<<<<< HEAD
     /// <summary>
     /// Adds a pgAdmin 4 administration and development platform for PostgreSQL to the application model.
     /// </summary>
@@ -158,8 +157,6 @@
         context.Writer.WriteString("connectionString", postgresConnection.GetConnectionString());
     }
 
-=======
->>>>>>> 2b695181
     private static void WritePostgresContainerToManifest(ManifestPublishingContext context)
     {
         context.Writer.WriteString("type", "postgres.server.v0");
